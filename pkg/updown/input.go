package updown

import (
	"encoding/csv"
	"errors"
	"io"
	"runtime"
	"strconv"
	"strings"
	"sync"

<<<<<<< HEAD
	"github.com/virus-evolution/gofasta/pkg/fastaio"
=======
	"github.com/cov-ert/gofasta/pkg/encoding"
	"github.com/cov-ert/gofasta/pkg/fastaio"
>>>>>>> c4b8a6e2
)

// getAmbArr parses the ambiguities field from one line of the output of gofasta updown list to an array of
// 1-based inclusive start-stop pairs of integers which represent tracts of ambiguities
func getAmbArr(s string) ([]int, error) {
	// if there are no ambiguities:
	if len(s) == 0 {
		return make([]int, 0), nil
	}
	ambs := strings.Split(s, "|")
	A := make([]int, 0)
	for _, a := range ambs {
		asplit := strings.Split(a, "-")
		if len(asplit) == 1 {
			a1, err := strconv.Atoi(asplit[0])
			if err != nil {
				return make([]int, 0), errors.New("error parsing ambiguity range from file")
			}
			a2, err := strconv.Atoi(asplit[0])
			if err != nil {
				return make([]int, 0), errors.New("error parsing ambiguity range from file")
			}
			A = append(A, a1)
			A = append(A, a2)
		} else if len(asplit) == 2 {
			a1, err := strconv.Atoi(asplit[0])
			if err != nil {
				return make([]int, 0), errors.New("error parsing ambiguity range from file")
			}
			a2, err := strconv.Atoi(asplit[1])
			if err != nil {
				return make([]int, 0), errors.New("error parsing ambiguity range from file")
			}
			A = append(A, a1)
			A = append(A, a2)
		} else {
			return make([]int, 0), errors.New("error parsing ambiguity range from file")
		}
	}

	return A, nil
}

// headerEqual is a utility function to check that two slices of strings are equal. It is used
// to check the format of the csv-file input to updown routines
func headerEqual(a, b []string) bool {
	if len(a) != len(b) {
		return false
	}
	for i, _ := range a {
		if a[i] != b[i] {
			return false
		}
	}
	return true
}

// readCSVToUDLChan reads a csv file in the format produced by gofasta updown list to a channel of
// updownLine structs, each of which contains the snps and ambiguous positions for one query or target sequence
func readCSVToUDLChan(in io.Reader, cudL chan updownLine, cErr chan error, cReadDone chan bool) {

	var snps []string
	var snpPos []int

	header := true
	r := csv.NewReader(in)

	for {
		record, err := r.Read()
		if err == io.EOF {
			break
		}
		if err != nil {
			cErr <- err
			return
		}
		if header {
			if !headerEqual(record, []string{"query", "SNPs", "ambiguities", "SNPcount", "ambcount"}) {
				cErr <- errors.New("bad header when parsing --target csv: is this the output of gofasta updown list?")
				return
			}
			header = false
			continue
		}
		a, err := getAmbArr(record[2])
		if err != nil {
			cErr <- err
			return
		}

		if len(record[1]) > 0 {
			snps = strings.Split(record[1], "|")
			snpPos = make([]int, len(snps))
			for i, snp := range snps {
				snpPos[i], err = strconv.Atoi(snp[1 : len(snp)-1])
				if err != nil {
					cErr <- err
					return
				}
			}
		} else {
			snps = make([]string, 0)
			snpPos = make([]int, 0)
		}

		amb_count, err := strconv.Atoi(record[4])
		if err != nil {
			cErr <- err
			return
		}

		udL := updownLine{id: record[0], snps: snps, snpsPos: snpPos, ambs: a, ambCount: amb_count}
		cudL <- udL
	}

	cReadDone <- true
}

// readCSVToUDLList reads a csv file in the format produced by gofasta updown list to an array of
// updownLine structs, each of which contains the snps and ambiguous positions for one query or target sequence
func readCSVToUDLList(in io.Reader) ([]updownLine, error) {

	LudL := make([]updownLine, 0)

	var snps []string
	var snpPos []int

	header := true
	r := csv.NewReader(in)

	counter := 0
	for {
		record, err := r.Read()
		if err == io.EOF {
			break
		}
		if err != nil {
			return make([]updownLine, 0), err
		}
		if header {
			if !headerEqual(record, []string{"query", "SNPs", "ambiguities", "SNPcount", "ambcount"}) {
				return make([]updownLine, 0), errors.New("bad header when parsing --query csv: is this file the output of gofasta updown list?")
			}
			header = false
			continue
		}
		a, err := getAmbArr(record[2])
		if err != nil {
			return make([]updownLine, 0), err
		}

		if len(record[1]) > 0 {
			snps = strings.Split(record[1], "|")
			snpPos = make([]int, len(snps))
			for i, snp := range snps {
				snpPos[i], err = strconv.Atoi(snp[1 : len(snp)-1])
				if err != nil {
					return make([]updownLine, 0), err
				}
			}
		} else {
			snps = make([]string, 0)
			snpPos = make([]int, 0)
		}

		amb_count, err := strconv.Atoi(record[4])
		if err != nil {
			return make([]updownLine, 0), err
		}
		udL := updownLine{id: record[0], idx: counter, snps: snps, snpsPos: snpPos, ambs: a, ambCount: amb_count}
		LudL = append(LudL, udL)
		counter++
	}

	return LudL, nil
}

// fastaToUDLslice converts a fasta format alignment to an array of updownLine structs, given a reference sequence,
// each of which contains the snps and ambiguous positions for one query or target sequence
func fastaToUDLList(in io.Reader, refSeq []byte) ([]updownLine, error) {

	var udla []updownLine

	cInternalErr := make(chan error)

	cFR := make(chan fastaio.EncodedFastaRecord)
	cFRDone := make(chan bool)
	cudLs := make(chan updownLine, runtime.NumCPU())
	cudLsDone := make(chan bool)
	cArrayDone := make(chan bool)

	go fastaio.ReadEncodeAlignment(in, false, cFR, cInternalErr, cFRDone)

	var wgudLs sync.WaitGroup
	wgudLs.Add(1)

	go func() {
		getLines(refSeq, cFR, cudLs, cInternalErr)
		wgudLs.Done()
	}()

	go func() {
		wgudLs.Wait()
		cudLsDone <- true
	}()

	go func() {
		for udl := range cudLs {
			udla = append(udla, udl)
		}
		cArrayDone <- true
	}()

	for n := 1; n > 0; {
		select {
		case err := <-cInternalErr:
			return make([]updownLine, 0), err
		case <-cFRDone:
			close(cFR)
			n--
		}
	}

	for n := 1; n > 0; {
		select {
		case err := <-cInternalErr:
			return make([]updownLine, 0), err
		case <-cudLsDone:
			close(cudLs)
			n--
		}
	}

	for n := 1; n > 0; {
		select {
		case <-cArrayDone:
			n--
		}
	}

	return udla, nil
}

// readFastaToUDLChan converts each record in a fasta format alignment to an updownLine struct, given a reference sequence,
// and passes it to a channel
func readFastaToUDLChan(target io.Reader, refSeq []byte, cudL chan updownLine, cErr chan error, cReadDone chan bool) {
	cInternalErr := make(chan error)

	cFR := make(chan fastaio.EncodedFastaRecord)
	cFRDone := make(chan bool)

	cReOrder := make(chan updownLine)
	cReOrderDone := make(chan bool)

	cudLsDone := make(chan bool)

	go fastaio.ReadEncodeAlignment(target, false, cFR, cInternalErr, cFRDone)

	var wgudLs sync.WaitGroup
	wgudLs.Add(runtime.NumCPU())

	for n := 0; n < runtime.NumCPU(); n++ {
		go func() {
			getLines(refSeq, cFR, cReOrder, cInternalErr)
			wgudLs.Done()
		}()
	}

	go reorderRecords(cReOrder, cudL, cReOrderDone)

	go func() {
		wgudLs.Wait()
		cudLsDone <- true
	}()

	for n := 1; n > 0; {
		select {
		case err := <-cInternalErr:
			cErr <- err
			return
		case <-cFRDone:
			close(cFR)
			n--
		}
	}

	for n := 1; n > 0; {
		select {
		case err := <-cInternalErr:
			cErr <- err
			return
		case <-cudLsDone:
			close(cReOrder)
			n--
		}
	}

	for n := 1; n > 0; {
		select {
		case err := <-cInternalErr:
			cErr <- err
			return
		case <-cReOrderDone:
			cReadDone <- true
			n--
		}
	}
}

// reorderRecords reorders the records in a channel of updownLine structs according to the order they were
// in the input. It does this to ensure that given the same dataset, the results of the updown routines will
// be the same whether the input target file is in csv or fasta format. This is necessary because when there are
// ties for genetic distance and ambiguity content, sort.SliceStable will preserve input order as precedence.
func reorderRecords(cIn, cOut chan updownLine, cReorderDone chan bool) {

	reorderMap := make(map[int]updownLine)

	counter := 0

	for input := range cIn {
		reorderMap[input.idx] = input
		if output, ok := reorderMap[counter]; ok {

			cOut <- output

			delete(reorderMap, counter)
			counter++
		} else {
			continue
		}
	}

	for n := 1; n > 0; {
		if len(reorderMap) == 0 {
			n--
			break
		}
		output := reorderMap[counter]

		cOut <- output

		delete(reorderMap, counter)
		counter++
	}

	cReorderDone <- true
}

// getLine gets the mutation + ambiguity lists between the reference and each Fasta record at a time
func getLines(refSeq []byte, cFR chan fastaio.EncodedFastaRecord, cUDs chan updownLine, cErr chan error) {

	DA := encoding.MakeDecodingArray()

	var snp string
	var snps []string
	var snpCount int
	var snpPos []int
	var ambs []int // [1,265,11083,11083,...,...] len(ambs) %% 2 must equal 0: each pair constitutes the 1-based inclusive start/end positions of a tract of ambiguities
	var ambCount int
	var udLine updownLine
	var amb_start int
	var amb_stop int
	var cont bool

	for FR := range cFR {

		if len(FR.Seq) != len(refSeq) {
			cErr <- errors.New("alignment and reference are not the same width")
		}

		cont = false // for tracts of ambiguities

		udLine = updownLine{}
		udLine.id = FR.ID
		udLine.idx = FR.Idx
		snps = make([]string, 0)
		snpPos = make([]int, 0)
		ambs = make([]int, 0)
		snpCount = 0
		ambCount = 0

		for i, que_nuc := range FR.Seq {

			// if query nucleotide is a known base
			if que_nuc&8 == 8 {
				// if it is different from the reference:
				if (refSeq[i] & que_nuc) < 16 {
					snp = DA[refSeq[i]] + strconv.Itoa(i+1) + DA[que_nuc]
					snps = append(snps, snp)
					snpPos = append(snpPos, i+1)
					snpCount++
				}
				// also need to finalise any previous ambiguity tract
				if cont {
					ambs = append(ambs, amb_start+1)
					ambs = append(ambs, amb_stop+1)
					cont = false
				}
				// otherwise update the ambiguities
			} else {
				ambCount++
				if cont {
					amb_stop = i
				} else {
					amb_start = i
					amb_stop = i
					cont = true
				}
			}
		}

		// need to finalise any ambiguity tract that reaches the edge of the sequence
		if cont {
			ambs = append(ambs, amb_start+1)
			ambs = append(ambs, amb_stop+1)
		}

		udLine.snps = snps
		udLine.snpCount = snpCount
		udLine.snpsPos = snpPos
		udLine.ambs = ambs
		udLine.ambCount = ambCount
		cUDs <- udLine
	}

	return
}<|MERGE_RESOLUTION|>--- conflicted
+++ resolved
@@ -9,12 +9,7 @@
 	"strings"
 	"sync"
 
-<<<<<<< HEAD
 	"github.com/virus-evolution/gofasta/pkg/fastaio"
-=======
-	"github.com/cov-ert/gofasta/pkg/encoding"
-	"github.com/cov-ert/gofasta/pkg/fastaio"
->>>>>>> c4b8a6e2
 )
 
 // getAmbArr parses the ambiguities field from one line of the output of gofasta updown list to an array of
